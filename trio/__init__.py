--- conflicted
+++ resolved
@@ -79,11 +79,6 @@
 from . import hazmat
 from . import socket
 from . import abc
-<<<<<<< HEAD
-from . import subprocess
-from . import ssl
-=======
->>>>>>> 4b3c0434
 # Not imported by default: testing
 if False:
     from . import testing
