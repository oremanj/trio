import pytest
import asyncio
import contextvars
import sys
import traceback
import queue
from functools import partial
from math import inf
import signal
import socket
import sys
import threading
import time

from outcome import capture, Value, Error
import trio
import trio.testing
from .tutil import gc_collect_harder, buggy_pypy_asyncgens
from ..._util import signal_raise

# The simplest possible "host" loop.
# Nice features:
# - we can run code "outside" of trio using the schedule function passed to
#   our main
# - final result is returned
# - any unhandled exceptions cause an immediate crash


class TrivialHostLoop:
    def __init__(self):
        self.todo = queue.Queue()
        self.host_thread = threading.current_thread()

    def call_soon_threadsafe(self, fn):
        if self.host_thread is threading.current_thread():  # pragma: no cover
            crash = partial(
                pytest.fail, "run_sync_soon_threadsafe called from host thread"
            )
            self.todo.put(("run", crash))
        self.todo.put(("run", fn))

    def call_soon_not_threadsafe(self, fn):
        if self.host_thread is not threading.current_thread():  # pragma: no cover
            crash = partial(
                pytest.fail, "run_sync_soon_not_threadsafe called from worker thread"
            )
            self.todo.put(("run", crash))
        self.todo.put(("run", fn))

    def stop(self, outcome):
        self.todo.put(("unwrap", outcome))

    def run(self):
        while True:
            op, obj = self.todo.get()
            if op == "run":
                obj()
            elif op == "unwrap":
                # Avoid keeping self.todo alive, since it might contain
                # a reference to GuestState.guest_tick
                del self
                return obj.unwrap()
            else:  # pragma: no cover
                assert False

    async def host_this_run(self, *, with_buggy_deliver_cancel=False):
        def run_as_child_host(resume_trio_as_guest):
            resume_trio_as_guest(
                run_sync_soon_threadsafe=self.call_soon_threadsafe,
                run_sync_soon_not_threadsafe=self.call_soon_not_threadsafe,
            )
            return self.run()

        def deliver_cancel(raise_cancel):
            self.stop(capture(raise_cancel))
            if with_buggy_deliver_cancel:
                raise ValueError("whoops")

        return await trio.lowlevel.become_guest_for(run_as_child_host, deliver_cancel)


def trivial_guest_run(trio_fn, **start_guest_run_kwargs):
    loop = TrivialHostLoop()

    def call_soon(fn):
        loop.call_soon_not_threadsafe(fn)

    trio.lowlevel.start_guest_run(
        trio_fn,
        call_soon,
        run_sync_soon_threadsafe=loop.call_soon_threadsafe,
        run_sync_soon_not_threadsafe=loop.call_soon_not_threadsafe,
        done_callback=loop.stop,
        **start_guest_run_kwargs,
    )
    try:
        return loop.run()
    finally:
        # Make sure that exceptions raised here don't capture these, so that
        # if an exception does cause us to abandon a run then the Trio state
        # has a chance to be GC'ed and warn about it.
        del loop


def test_guest_trivial():
    async def trio_return(in_host):
        await trio.sleep(0)
        return "ok"

    assert trivial_guest_run(trio_return) == "ok"

    async def trio_fail(in_host):
        raise KeyError("whoopsiedaisy")

    with pytest.raises(KeyError, match="whoopsiedaisy"):
        trivial_guest_run(trio_fail)


def test_guest_can_do_io():
    async def trio_main(in_host):
        record = []
        a, b = trio.socket.socketpair()
        with a, b:
            async with trio.open_nursery() as nursery:

                async def do_receive():
                    record.append(await a.recv(1))

                nursery.start_soon(do_receive)
                await trio.testing.wait_all_tasks_blocked()

                await b.send(b"x")

        assert record == [b"x"]

    trivial_guest_run(trio_main)


def test_host_can_directly_wake_trio_task():
    async def trio_main(in_host):
        ev = trio.Event()
        in_host(ev.set)
        await ev.wait()
        return "ok"

    assert trivial_guest_run(trio_main) == "ok"


def test_host_altering_deadlines_wakes_trio_up():
    def set_deadline(cscope, new_deadline):
        cscope.deadline = new_deadline

    async def trio_main(in_host):
        with trio.CancelScope() as cscope:
            in_host(lambda: set_deadline(cscope, -inf))
            await trio.sleep_forever()
        assert cscope.cancelled_caught

        with trio.CancelScope() as cscope:
            # also do a change that doesn't affect the next deadline, just to
            # exercise that path
            in_host(lambda: set_deadline(cscope, 1e6))
            in_host(lambda: set_deadline(cscope, -inf))
            await trio.sleep(999)
        assert cscope.cancelled_caught

        return "ok"

    assert trivial_guest_run(trio_main) == "ok"


def test_warn_set_wakeup_fd_overwrite():
    assert signal.set_wakeup_fd(-1) == -1

    async def trio_main(in_host):
        return "ok"

    a, b = socket.socketpair()
    with a, b:
        a.setblocking(False)

        # Warn if there's already a wakeup fd
        signal.set_wakeup_fd(a.fileno())
        try:
            with pytest.warns(RuntimeWarning, match="signal handling code.*collided"):
                assert trivial_guest_run(trio_main) == "ok"
        finally:
            assert signal.set_wakeup_fd(-1) == a.fileno()

        signal.set_wakeup_fd(a.fileno())
        try:
            with pytest.warns(RuntimeWarning, match="signal handling code.*collided"):
                assert (
                    trivial_guest_run(trio_main, host_uses_signal_set_wakeup_fd=False)
                    == "ok"
                )
        finally:
            assert signal.set_wakeup_fd(-1) == a.fileno()

        # Don't warn if there isn't already a wakeup fd
        with pytest.warns(None) as record:
            assert trivial_guest_run(trio_main) == "ok"
        # Apparently this is how you assert 'there were no RuntimeWarnings'
        with pytest.raises(AssertionError):
            record.pop(RuntimeWarning)

        with pytest.warns(None) as record:
            assert (
                trivial_guest_run(trio_main, host_uses_signal_set_wakeup_fd=True)
                == "ok"
            )
        with pytest.raises(AssertionError):
            record.pop(RuntimeWarning)

        # If there's already a wakeup fd, but we've been told to trust it,
        # then it's left alone and there's no warning
        signal.set_wakeup_fd(a.fileno())
        try:

            async def trio_check_wakeup_fd_unaltered(in_host):
                fd = signal.set_wakeup_fd(-1)
                assert fd == a.fileno()
                signal.set_wakeup_fd(fd)
                return "ok"

            with pytest.warns(None) as record:
                assert (
                    trivial_guest_run(
                        trio_check_wakeup_fd_unaltered,
                        host_uses_signal_set_wakeup_fd=True,
                    )
                    == "ok"
                )
            with pytest.raises(AssertionError):
                record.pop(RuntimeWarning)
        finally:
            assert signal.set_wakeup_fd(-1) == a.fileno()


def test_host_wakeup_doesnt_trigger_wait_all_tasks_blocked():
    # This is designed to hit the branch in unrolled_run where:
    #   idle_primed=True
    #   runner.runq is empty
    #   events is Truth-y
    # ...and confirm that in this case, wait_all_tasks_blocked does not get
    # triggered.
    def set_deadline(cscope, new_deadline):
        print(f"setting deadline {new_deadline}")
        cscope.deadline = new_deadline

    async def trio_main(in_host):
        async def sit_in_wait_all_tasks_blocked(watb_cscope):
            with watb_cscope:
                # Overall point of this test is that this
                # wait_all_tasks_blocked should *not* return normally, but
                # only by cancellation.
                await trio.testing.wait_all_tasks_blocked(cushion=9999)
                assert False  # pragma: no cover
            assert watb_cscope.cancelled_caught

        async def get_woken_by_host_deadline(watb_cscope):
            with trio.CancelScope() as cscope:
                print("scheduling stuff to happen")
                # Altering the deadline from the host, to something in the
                # future, will cause the run loop to wake up, but then
                # discover that there is nothing to do and go back to sleep.
                # This should *not* trigger wait_all_tasks_blocked.
                #
                # So the 'before_io_wait' here will wait until we're blocking
                # with the wait_all_tasks_blocked primed, and then schedule a
                # deadline change. The critical test is that this should *not*
                # wake up 'sit_in_wait_all_tasks_blocked'.
                #
                # The after we've had a chance to wake up
                # 'sit_in_wait_all_tasks_blocked', we want the test to
                # actually end. So in after_io_wait we schedule a second host
                # call to tear things down.
                class InstrumentHelper:
                    def __init__(self):
                        self.primed = False

                    def before_io_wait(self, timeout):
                        print(f"before_io_wait({timeout})")
                        if timeout == 9999:  # pragma: no branch
                            assert not self.primed
                            in_host(lambda: set_deadline(cscope, 1e9))
                            self.primed = True

                    def after_io_wait(self, timeout):
                        if self.primed:  # pragma: no branch
                            print("instrument triggered")
                            in_host(lambda: cscope.cancel())
                            trio.lowlevel.remove_instrument(self)

                trio.lowlevel.add_instrument(InstrumentHelper())
                await trio.sleep_forever()
            assert cscope.cancelled_caught
            watb_cscope.cancel()

        async with trio.open_nursery() as nursery:
            watb_cscope = trio.CancelScope()
            nursery.start_soon(sit_in_wait_all_tasks_blocked, watb_cscope)
            await trio.testing.wait_all_tasks_blocked()
            nursery.start_soon(get_woken_by_host_deadline, watb_cscope)

        return "ok"

    assert trivial_guest_run(trio_main) == "ok"


def test_guest_warns_if_abandoned():
    # This warning is emitted from the garbage collector. So we have to make
    # sure that our abandoned run is garbage. The easiest way to do this is to
    # put it into a function, so that we're sure all the local state,
    # traceback frames, etc. are garbage once it returns.
    def do_abandoned_guest_run():
        async def abandoned_main(in_host):
            in_host(lambda: 1 / 0)
            while True:
                await trio.sleep(0)

        with pytest.raises(ZeroDivisionError):
            trivial_guest_run(abandoned_main)

    with pytest.warns(RuntimeWarning, match="Trio guest run got abandoned"):
        do_abandoned_guest_run()
        gc_collect_harder()

        # If you have problems some day figuring out what's holding onto a
        # reference to the unrolled_run generator and making this test fail,
        # then this might be useful to help track it down. (It assumes you
        # also hack start_guest_run so that it does 'global W; W =
        # weakref(unrolled_run_gen)'.)
        #
        # import gc
        # print(trio._core._run.W)
        # targets = [trio._core._run.W()]
        # for i in range(15):
        #     new_targets = []
        #     for target in targets:
        #         new_targets += gc.get_referrers(target)
        #         new_targets.remove(targets)
        #     print("#####################")
        #     print(f"depth {i}: {len(new_targets)}")
        #     print(new_targets)
        #     targets = new_targets

        with pytest.raises(RuntimeError):
            trio.current_time()


def aiotrio_run(trio_fn, *, pass_not_threadsafe=True, **start_guest_run_kwargs):
    loop = asyncio.new_event_loop()

    async def aio_main():
        trio_done_fut = asyncio.Future()

        def trio_done_callback(main_outcome):
            print(f"trio_fn finished: {main_outcome!r}")
            trio_done_fut.set_result(main_outcome)

        if pass_not_threadsafe:
            start_guest_run_kwargs["run_sync_soon_not_threadsafe"] = loop.call_soon

        trio.lowlevel.start_guest_run(
            trio_fn,
            run_sync_soon_threadsafe=loop.call_soon_threadsafe,
            done_callback=trio_done_callback,
            **start_guest_run_kwargs,
        )

        return (await trio_done_fut).unwrap()

    try:
        return loop.run_until_complete(aio_main())
    finally:
        loop.close()


def test_guest_mode_on_asyncio():
    async def trio_main():
        print("trio_main!")

        to_trio, from_aio = trio.open_memory_channel(float("inf"))
        from_trio = asyncio.Queue()

        aio_task = asyncio.ensure_future(aio_pingpong(from_trio, to_trio))

        # Make sure we have at least one tick where we don't need to go into
        # the thread
        await trio.sleep(0)

        from_trio.put_nowait(0)

        async for n in from_aio:
            print(f"trio got: {n}")
            from_trio.put_nowait(n + 1)
            if n >= 10:
                aio_task.cancel()
                return "trio-main-done"

    async def aio_pingpong(from_trio, to_trio):
        print("aio_pingpong!")

        try:
            while True:
                n = await from_trio.get()
                print(f"aio got: {n}")
                to_trio.send_nowait(n + 1)
        except asyncio.CancelledError:
            raise
        except:  # pragma: no cover
            traceback.print_exc()
            raise

    assert (
        aiotrio_run(
            trio_main,
            # Not all versions of asyncio we test on can actually be trusted,
            # but this test doesn't care about signal handling, and it's
            # easier to just avoid the warnings.
            host_uses_signal_set_wakeup_fd=True,
        )
        == "trio-main-done"
    )

    assert (
        aiotrio_run(
            trio_main,
            # Also check that passing only call_soon_threadsafe works, via the
            # fallback path where we use it for everything.
            pass_not_threadsafe=False,
            host_uses_signal_set_wakeup_fd=True,
        )
        == "trio-main-done"
    )


def test_guest_mode_internal_errors(monkeypatch, recwarn):
    with monkeypatch.context() as m:

        async def crash_in_run_loop(in_host):
            m.setattr("trio._core._run.GLOBAL_RUN_CONTEXT.runner.runq", "HI")
            await trio.sleep(1)

        with pytest.raises(trio.TrioInternalError):
            trivial_guest_run(crash_in_run_loop)

    with monkeypatch.context() as m:

        async def crash_in_io(in_host):
            m.setattr("trio._core._run.TheIOManager.get_events", None)
            await trio.sleep(0)

        with pytest.raises(trio.TrioInternalError):
            trivial_guest_run(crash_in_io)

    with monkeypatch.context() as m:

        async def crash_in_worker_thread_io(in_host):
            t = threading.current_thread()
            old_get_events = trio._core._run.TheIOManager.get_events

            def bad_get_events(*args):
                if threading.current_thread() is not t:
                    raise ValueError("oh no!")
                else:
                    return old_get_events(*args)

            m.setattr("trio._core._run.TheIOManager.get_events", bad_get_events)

            await trio.sleep(1)

        with pytest.raises(trio.TrioInternalError):
            trivial_guest_run(crash_in_worker_thread_io)

    gc_collect_harder()


def test_guest_mode_ki():
    assert signal.getsignal(signal.SIGINT) is signal.default_int_handler

    # Check SIGINT in Trio func and in host func
    async def trio_main(in_host):
        with pytest.raises(KeyboardInterrupt):
            signal_raise(signal.SIGINT)

        # Host SIGINT should get injected into Trio
        in_host(partial(signal_raise, signal.SIGINT))
        await trio.sleep(10)

    with pytest.raises(KeyboardInterrupt) as excinfo:
        trivial_guest_run(trio_main)
    assert excinfo.value.__context__ is None
    # Signal handler should be restored properly on exit
    assert signal.getsignal(signal.SIGINT) is signal.default_int_handler

    # Also check chaining in the case where KI is injected after main exits
    final_exc = KeyError("whoa")

    async def trio_main_raising(in_host):
        in_host(partial(signal_raise, signal.SIGINT))
        raise final_exc

    with pytest.raises(KeyboardInterrupt) as excinfo:
        trivial_guest_run(trio_main_raising)
    assert excinfo.value.__context__ is final_exc

    assert signal.getsignal(signal.SIGINT) is signal.default_int_handler


def test_guest_mode_autojump_clock_threshold_changing():
    # This is super obscure and probably no-one will ever notice, but
    # technically mutating the MockClock.autojump_threshold from the host
    # should wake up the guest, so let's test it.

    clock = trio.testing.MockClock()

    DURATION = 120

    async def trio_main(in_host):
        assert trio.current_time() == 0
        in_host(lambda: setattr(clock, "autojump_threshold", 0))
        await trio.sleep(DURATION)
        assert trio.current_time() == DURATION

    start = time.monotonic()
    trivial_guest_run(trio_main, clock=clock)
    end = time.monotonic()
    # Should be basically instantaneous, but we'll leave a generous buffer to
    # account for any CI weirdness
    assert end - start < DURATION / 2


<<<<<<< HEAD
async def test_become_guest_basics():
    def run_noop_child_host(resume_trio_guest):
        return 42

    def ignore_cxl(_):
        pass  # pragma: no cover

    assert 42 == await trio.lowlevel.become_guest_for(run_noop_child_host, ignore_cxl)

    loop = TrivialHostLoop()
    loop.stop(Value(5))
    assert 5 == await loop.host_this_run()

    async with trio.open_nursery() as nursery:

        @nursery.start_soon
        async def stop_soon():
            await trio.testing.wait_all_tasks_blocked()
            loop.stop(Value(10))

        assert 10 == await loop.host_this_run()

    loop.stop(Error(KeyError("hi")))
    with pytest.raises(KeyError, match="hi"):
        await loop.host_this_run()


async def test_become_guest_cancel(autojump_clock):
    loop = TrivialHostLoop()
    with trio.move_on_after(1) as cancel_scope:
        await loop.host_this_run()
    assert cancel_scope.cancelled_caught


async def test_cant_become_guest_twice():
    loop = TrivialHostLoop()
    async with trio.open_nursery() as nursery:
        nursery.start_soon(loop.host_this_run)
        await trio.testing.wait_all_tasks_blocked()

        with pytest.raises(RuntimeError, match="is already a guest"):
            await loop.host_this_run()

        nursery.cancel_scope.cancel()


async def test_become_asyncio_guest():
    loop = asyncio.get_event_loop()
    to_trio, from_aio = trio.open_memory_channel(float("inf"))
    from_trio = asyncio.Queue()

    async def aio_pingpong(from_trio, to_trio):
        print("aio_pingpong!")

        try:
            while True:
                n = await from_trio.get()
                print(f"aio got: {n}")
                to_trio.send_nowait(n + 1)
        except asyncio.CancelledError:
            return "aio-done"
        except:  # pragma: no cover
            traceback.print_exc()
            raise

    aio_task = asyncio.ensure_future(aio_pingpong(from_trio, to_trio))

    def run_aio_child_host(resume_trio_as_guest):
        # Test without a _not_threadsafe callback in order to exercise that path
        resume_trio_as_guest(run_sync_soon_threadsafe=loop.call_soon_threadsafe,)
        return loop.run_until_complete(aio_task)

    def deliver_cancel(_):
        loop.stop()  # pragma: no cover

    async with trio.open_nursery() as nursery:

        @nursery.start_soon
        async def become_guest_and_check_result():
            assert "aio-done" == await trio.lowlevel.become_guest_for(
                run_aio_child_host, deliver_cancel
            )

        # Make sure we have at least one tick where we don't need to go into
        # the thread
        await trio.sleep(0)

        from_trio.put_nowait(0)

        async for n in from_aio:
            print(f"trio got: {n}")
            from_trio.put_nowait(n + 1)
            if n >= 10:
                aio_task.cancel()
                return "trio-main-done"


def test_become_guest_propagates_TrioInternalError(recwarn):
    async def main():
        with trio.move_on_after(1):
            loop = TrivialHostLoop()
            await loop.host_this_run(with_buggy_deliver_cancel=True)

    with pytest.raises(trio.TrioInternalError) as info:
        trio.run(main, clock=trio.testing.MockClock(autojump_threshold=0))

    assert isinstance(info.value.__cause__, ValueError)
    assert str(info.value.__cause__) == "whoops"

    del info
    gc_collect_harder()


def test_become_guest_raises_TrioInternalError_if_run_completes(recwarn):
    for outcome in (Value(42), Error(ValueError("lol"))):

        async def main():
            async with trio.open_nursery() as nursery:
                loop = TrivialHostLoop()
                nursery.start_soon(loop.host_this_run)
                await trio.testing.wait_all_tasks_blocked()

                runner = trio._core._run.GLOBAL_RUN_CONTEXT.runner
                runner.tasks.clear()
                runner.main_task_outcome = outcome

                # That will make the runner exit as soon as we yield,
                # but the host loop won't notice unless we poke it.
                loop.stop(None)

        with pytest.raises(trio.TrioInternalError, match="before child host") as info:
            trio.run(main)
        assert repr(outcome) in str(info.value)
        if isinstance(outcome, Error):
            assert info.value.__cause__ is outcome.error

    del info
    gc_collect_harder()


def test_become_guest_failure(recwarn):
    async def main():
        def break_parent(resume_trio_as_guest):
            class TrappingGuestState(trio._core._run.GuestState):
                __slots__ = ()

                @property
                def run_sync_soon_threadsafe(self):
                    raise ValueError("gotcha")

            sys._getframe(2).f_locals["guest_state"].__class__ = TrappingGuestState

        def ignore_cancel(_):
            pass  # pragma: no cover

        await trio.lowlevel.become_guest_for(break_parent, ignore_cancel)

    with pytest.raises(trio.TrioInternalError, match="do_become_guest.*failed") as info:
        trio.run(main)

    assert isinstance(info.value.__cause__, ValueError)
    assert str(info.value.__cause__) == "gotcha"

    del info
    gc_collect_harder()
=======
@pytest.mark.skipif(buggy_pypy_asyncgens, reason="PyPy 7.2 is buggy")
def test_guest_mode_asyncgens():
    import sniffio

    record = set()

    async def agen(label):
        assert sniffio.current_async_library() == label
        try:
            yield 1
        finally:
            library = sniffio.current_async_library()
            try:
                await sys.modules[library].sleep(0)
            except trio.Cancelled:
                pass
            record.add((label, library))

    async def iterate_in_aio():
        # "trio" gets inherited from our Trio caller if we don't set this
        sniffio.current_async_library_cvar.set("asyncio")
        await agen("asyncio").asend(None)

    async def trio_main():
        task = asyncio.ensure_future(iterate_in_aio())
        done_evt = trio.Event()
        task.add_done_callback(lambda _: done_evt.set())
        with trio.fail_after(1):
            await done_evt.wait()

        await agen("trio").asend(None)

        gc_collect_harder()

    # Ensure we don't pollute the thread-level context if run under
    # an asyncio without contextvars support (3.6)
    context = contextvars.copy_context()
    context.run(aiotrio_run, trio_main, host_uses_signal_set_wakeup_fd=True)

    assert record == {("asyncio", "asyncio"), ("trio", "trio")}
>>>>>>> 5933a9a0
<|MERGE_RESOLUTION|>--- conflicted
+++ resolved
@@ -532,173 +532,6 @@
     assert end - start < DURATION / 2
 
 
-<<<<<<< HEAD
-async def test_become_guest_basics():
-    def run_noop_child_host(resume_trio_guest):
-        return 42
-
-    def ignore_cxl(_):
-        pass  # pragma: no cover
-
-    assert 42 == await trio.lowlevel.become_guest_for(run_noop_child_host, ignore_cxl)
-
-    loop = TrivialHostLoop()
-    loop.stop(Value(5))
-    assert 5 == await loop.host_this_run()
-
-    async with trio.open_nursery() as nursery:
-
-        @nursery.start_soon
-        async def stop_soon():
-            await trio.testing.wait_all_tasks_blocked()
-            loop.stop(Value(10))
-
-        assert 10 == await loop.host_this_run()
-
-    loop.stop(Error(KeyError("hi")))
-    with pytest.raises(KeyError, match="hi"):
-        await loop.host_this_run()
-
-
-async def test_become_guest_cancel(autojump_clock):
-    loop = TrivialHostLoop()
-    with trio.move_on_after(1) as cancel_scope:
-        await loop.host_this_run()
-    assert cancel_scope.cancelled_caught
-
-
-async def test_cant_become_guest_twice():
-    loop = TrivialHostLoop()
-    async with trio.open_nursery() as nursery:
-        nursery.start_soon(loop.host_this_run)
-        await trio.testing.wait_all_tasks_blocked()
-
-        with pytest.raises(RuntimeError, match="is already a guest"):
-            await loop.host_this_run()
-
-        nursery.cancel_scope.cancel()
-
-
-async def test_become_asyncio_guest():
-    loop = asyncio.get_event_loop()
-    to_trio, from_aio = trio.open_memory_channel(float("inf"))
-    from_trio = asyncio.Queue()
-
-    async def aio_pingpong(from_trio, to_trio):
-        print("aio_pingpong!")
-
-        try:
-            while True:
-                n = await from_trio.get()
-                print(f"aio got: {n}")
-                to_trio.send_nowait(n + 1)
-        except asyncio.CancelledError:
-            return "aio-done"
-        except:  # pragma: no cover
-            traceback.print_exc()
-            raise
-
-    aio_task = asyncio.ensure_future(aio_pingpong(from_trio, to_trio))
-
-    def run_aio_child_host(resume_trio_as_guest):
-        # Test without a _not_threadsafe callback in order to exercise that path
-        resume_trio_as_guest(run_sync_soon_threadsafe=loop.call_soon_threadsafe,)
-        return loop.run_until_complete(aio_task)
-
-    def deliver_cancel(_):
-        loop.stop()  # pragma: no cover
-
-    async with trio.open_nursery() as nursery:
-
-        @nursery.start_soon
-        async def become_guest_and_check_result():
-            assert "aio-done" == await trio.lowlevel.become_guest_for(
-                run_aio_child_host, deliver_cancel
-            )
-
-        # Make sure we have at least one tick where we don't need to go into
-        # the thread
-        await trio.sleep(0)
-
-        from_trio.put_nowait(0)
-
-        async for n in from_aio:
-            print(f"trio got: {n}")
-            from_trio.put_nowait(n + 1)
-            if n >= 10:
-                aio_task.cancel()
-                return "trio-main-done"
-
-
-def test_become_guest_propagates_TrioInternalError(recwarn):
-    async def main():
-        with trio.move_on_after(1):
-            loop = TrivialHostLoop()
-            await loop.host_this_run(with_buggy_deliver_cancel=True)
-
-    with pytest.raises(trio.TrioInternalError) as info:
-        trio.run(main, clock=trio.testing.MockClock(autojump_threshold=0))
-
-    assert isinstance(info.value.__cause__, ValueError)
-    assert str(info.value.__cause__) == "whoops"
-
-    del info
-    gc_collect_harder()
-
-
-def test_become_guest_raises_TrioInternalError_if_run_completes(recwarn):
-    for outcome in (Value(42), Error(ValueError("lol"))):
-
-        async def main():
-            async with trio.open_nursery() as nursery:
-                loop = TrivialHostLoop()
-                nursery.start_soon(loop.host_this_run)
-                await trio.testing.wait_all_tasks_blocked()
-
-                runner = trio._core._run.GLOBAL_RUN_CONTEXT.runner
-                runner.tasks.clear()
-                runner.main_task_outcome = outcome
-
-                # That will make the runner exit as soon as we yield,
-                # but the host loop won't notice unless we poke it.
-                loop.stop(None)
-
-        with pytest.raises(trio.TrioInternalError, match="before child host") as info:
-            trio.run(main)
-        assert repr(outcome) in str(info.value)
-        if isinstance(outcome, Error):
-            assert info.value.__cause__ is outcome.error
-
-    del info
-    gc_collect_harder()
-
-
-def test_become_guest_failure(recwarn):
-    async def main():
-        def break_parent(resume_trio_as_guest):
-            class TrappingGuestState(trio._core._run.GuestState):
-                __slots__ = ()
-
-                @property
-                def run_sync_soon_threadsafe(self):
-                    raise ValueError("gotcha")
-
-            sys._getframe(2).f_locals["guest_state"].__class__ = TrappingGuestState
-
-        def ignore_cancel(_):
-            pass  # pragma: no cover
-
-        await trio.lowlevel.become_guest_for(break_parent, ignore_cancel)
-
-    with pytest.raises(trio.TrioInternalError, match="do_become_guest.*failed") as info:
-        trio.run(main)
-
-    assert isinstance(info.value.__cause__, ValueError)
-    assert str(info.value.__cause__) == "gotcha"
-
-    del info
-    gc_collect_harder()
-=======
 @pytest.mark.skipif(buggy_pypy_asyncgens, reason="PyPy 7.2 is buggy")
 def test_guest_mode_asyncgens():
     import sniffio
@@ -739,4 +572,170 @@
     context.run(aiotrio_run, trio_main, host_uses_signal_set_wakeup_fd=True)
 
     assert record == {("asyncio", "asyncio"), ("trio", "trio")}
->>>>>>> 5933a9a0
+
+
+async def test_become_guest_basics():
+    def run_noop_child_host(resume_trio_guest):
+        return 42
+
+    def ignore_cxl(_):
+        pass  # pragma: no cover
+
+    assert 42 == await trio.lowlevel.become_guest_for(run_noop_child_host, ignore_cxl)
+
+    loop = TrivialHostLoop()
+    loop.stop(Value(5))
+    assert 5 == await loop.host_this_run()
+
+    async with trio.open_nursery() as nursery:
+
+        @nursery.start_soon
+        async def stop_soon():
+            await trio.testing.wait_all_tasks_blocked()
+            loop.stop(Value(10))
+
+        assert 10 == await loop.host_this_run()
+
+    loop.stop(Error(KeyError("hi")))
+    with pytest.raises(KeyError, match="hi"):
+        await loop.host_this_run()
+
+
+async def test_become_guest_cancel(autojump_clock):
+    loop = TrivialHostLoop()
+    with trio.move_on_after(1) as cancel_scope:
+        await loop.host_this_run()
+    assert cancel_scope.cancelled_caught
+
+
+async def test_cant_become_guest_twice():
+    loop = TrivialHostLoop()
+    async with trio.open_nursery() as nursery:
+        nursery.start_soon(loop.host_this_run)
+        await trio.testing.wait_all_tasks_blocked()
+
+        with pytest.raises(RuntimeError, match="is already a guest"):
+            await loop.host_this_run()
+
+        nursery.cancel_scope.cancel()
+
+
+async def test_become_asyncio_guest():
+    loop = asyncio.get_event_loop()
+    to_trio, from_aio = trio.open_memory_channel(float("inf"))
+    from_trio = asyncio.Queue()
+
+    async def aio_pingpong(from_trio, to_trio):
+        print("aio_pingpong!")
+
+        try:
+            while True:
+                n = await from_trio.get()
+                print(f"aio got: {n}")
+                to_trio.send_nowait(n + 1)
+        except asyncio.CancelledError:
+            return "aio-done"
+        except:  # pragma: no cover
+            traceback.print_exc()
+            raise
+
+    aio_task = asyncio.ensure_future(aio_pingpong(from_trio, to_trio))
+
+    def run_aio_child_host(resume_trio_as_guest):
+        # Test without a _not_threadsafe callback in order to exercise that path
+        resume_trio_as_guest(run_sync_soon_threadsafe=loop.call_soon_threadsafe)
+        return loop.run_until_complete(aio_task)
+
+    def deliver_cancel(_):
+        loop.stop()  # pragma: no cover
+
+    async with trio.open_nursery() as nursery:
+
+        @nursery.start_soon
+        async def become_guest_and_check_result():
+            assert "aio-done" == await trio.lowlevel.become_guest_for(
+                run_aio_child_host, deliver_cancel
+            )
+
+        # Make sure we have at least one tick where we don't need to go into
+        # the thread
+        await trio.sleep(0)
+
+        from_trio.put_nowait(0)
+
+        async for n in from_aio:
+            print(f"trio got: {n}")
+            from_trio.put_nowait(n + 1)
+            if n >= 10:
+                aio_task.cancel()
+                return "trio-main-done"
+
+
+def test_become_guest_propagates_TrioInternalError(recwarn):
+    async def main():
+        with trio.move_on_after(1):
+            loop = TrivialHostLoop()
+            await loop.host_this_run(with_buggy_deliver_cancel=True)
+
+    with pytest.raises(trio.TrioInternalError) as info:
+        trio.run(main, clock=trio.testing.MockClock(autojump_threshold=0))
+
+    assert isinstance(info.value.__cause__, ValueError)
+    assert str(info.value.__cause__) == "whoops"
+
+    del info
+    gc_collect_harder()
+
+
+def test_become_guest_raises_TrioInternalError_if_run_completes(recwarn):
+    for outcome in (Value(42), Error(ValueError("lol"))):
+
+        async def main():
+            async with trio.open_nursery() as nursery:
+                loop = TrivialHostLoop()
+                nursery.start_soon(loop.host_this_run)
+                await trio.testing.wait_all_tasks_blocked()
+
+                runner = trio._core._run.GLOBAL_RUN_CONTEXT.runner
+                runner.tasks.clear()
+                runner.main_task_outcome = outcome
+
+                # That will make the runner exit as soon as we yield,
+                # but the host loop won't notice unless we poke it.
+                loop.stop(None)
+
+        with pytest.raises(trio.TrioInternalError, match="before child host") as info:
+            trio.run(main)
+        assert repr(outcome) in str(info.value)
+        if isinstance(outcome, Error):
+            assert info.value.__cause__ is outcome.error
+
+    del info
+    gc_collect_harder()
+
+
+def test_become_guest_failure(recwarn):
+    async def main():
+        def break_parent(resume_trio_as_guest):
+            class TrappingGuestState(trio._core._run.GuestState):
+                __slots__ = ()
+
+                @property
+                def run_sync_soon_threadsafe(self):
+                    raise ValueError("gotcha")
+
+            sys._getframe(2).f_locals["guest_state"].__class__ = TrappingGuestState
+
+        def ignore_cancel(_):
+            pass  # pragma: no cover
+
+        await trio.lowlevel.become_guest_for(break_parent, ignore_cancel)
+
+    with pytest.raises(trio.TrioInternalError, match="do_become_guest.*failed") as info:
+        trio.run(main)
+
+    assert isinstance(info.value.__cause__, ValueError)
+    assert str(info.value.__cause__) == "gotcha"
+
+    del info
+    gc_collect_harder()