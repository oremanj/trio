--- conflicted
+++ resolved
@@ -393,23 +393,6 @@
                 for task in child._tasks:
                     task._attempt_delivery_of_any_pending_cancel()
 
-<<<<<<< HEAD
-    def _cancel_no_notify(self):
-        # returns the affected tasks
-        if not self.cancel_called:
-            with self._might_change_effective_deadline():
-                self.cancel_called = True
-            affected_tasks = self._tasks
-            if self._linked_children:
-                affected_tasks = set(affected_tasks)
-                for child in self._linked_children:
-                    affected_tasks.update(child._cancel_no_notify())
-            return affected_tasks
-        else:
-            return set()
-
-=======
->>>>>>> ccb6023c
     @enable_ki_protection
     def cancel(self):
         """Cancels this scope immediately.
@@ -421,6 +404,8 @@
             return
         with self._might_change_effective_deadline():
             self.cancel_called = True
+        for child in self._linked_children:
+            child.cancel()
         for task in self._tasks:
             task._attempt_delivery_of_any_pending_cancel()
 
